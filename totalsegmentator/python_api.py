--- conflicted
+++ resolved
@@ -405,7 +405,6 @@
         folds = [0]
         if fast: raise ValueError("task brain_structures does not work with option --fast")
         show_license_info()
-<<<<<<< HEAD
     elif task == "thigh_shoulder_muscles":
         task_id = 999
         resample = 1.5
@@ -424,9 +423,7 @@
         folds = [0]
         if fast: raise ValueError("task thigh_shoulder_muscles does not work with option --fast")
         show_license_info()
-=======
-
->>>>>>> 83484967
+
     elif task == "test":
         task_id = [517]
         resample = None
